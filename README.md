--- conflicted
+++ resolved
@@ -1,34 +1,4 @@
-<<<<<<< HEAD
-# ARXML Merger
-
-Dieses Repository enthält ein einfaches Python-Skript, das mehrere AUTOSAR-ARXML-Dateien zu einer gemeinsamen Ausgabedatei zusammenführt.
-
-## Voraussetzungen
-* Python 3.10 oder neuer (bereits in dieser Umgebung vorhanden)
-
-## Verwendung
-```bash
-python3 arxml_merger.py [--strategy latest-wins] output.arxml input1.arxml input2.arxml [...]
-```
-Das Skript liest alle angegebenen Eingabedateien, überspringt ungültige
-Dateien und schreibt das Ergebnis nach `output.arxml`.
-
-## Aktueller Funktionsumfang
-* Zusammenführung der `AR-PACKAGES`-Sektionen aus mehreren Dateien
-* Warnungen bei ungültig formatierten Eingabedateien
-* Wählbare Konfliktstrategie (`conservative` oder `latest-wins`)
-
-## Geplante Erweiterungen (Auszug)
-* Vollständige Signal-Preservation und Referenz-Integrität
-* Unterstützung verschiedener Merge-Strategien (Conservative, Latest-Wins,
-  Interactive, Rule-Based)
-* Schema-Validierung der Ausgabe gegen die jeweilige AUTOSAR-Version
-* Detaillierte Berichte über Konflikte und gemergte Signale
-
-Diese Stichpunkte orientieren sich an der umfangreichen
-Anforderungsliste im Prompt und dienen als Ausgangspunkt für eine
-weiterführende Implementierung.
-=======
+
 # 🚀 ARXML Merger - Professional AUTOSAR Tool
 
 Ein robuster, professioneller ARXML-Merger für AUTOSAR-Dateien mit vollständiger Signal-Preservation, intelligenter Konfliktauflösung und modernem Web-Interface.
@@ -410,4 +380,3 @@
 ---
 
 **Entwickelt für professionelle AUTOSAR-Entwicklung** 🚗⚡
->>>>>>> 38cef7df
